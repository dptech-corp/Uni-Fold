--- conflicted
+++ resolved
@@ -545,11 +545,7 @@
         recursive_set(c, "max_extra_msa", 1024)
         recursive_set(c, "max_msa_clusters", 512)
         c.data.train.crop_size = 384
-<<<<<<< HEAD
-        c.loss.violation.weight = 0.5
-=======
         c.loss.violation.weight = 0.02
->>>>>>> 7a38e396
     elif name == "model_3_af2" or name == "model_4_af2":
         recursive_set(c, "max_extra_msa", 5120)
         recursive_set(c, "max_msa_clusters", 512)
