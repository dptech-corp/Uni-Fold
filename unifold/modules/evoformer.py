--- conflicted
+++ resolved
@@ -132,8 +132,10 @@
         block_size: Optional[int] = None,
     ) -> Tuple[torch.Tensor, torch.Tensor]:
 
-<<<<<<< HEAD
         if scg.get_bp_world_size() > 1:
+
+
+            assert self.outer_product_mean_pos == 'end', "Branch Parallellism only support outer_product_mean_pos == 'end'"
 
             # Note(GuoxiaWang): add zeros trigger the status of stop_gradient=False within recompute context.
             z = z + torch.zeros_like(z)
@@ -155,7 +157,10 @@
                     self.training,
                 )
                 if self._is_extra_msa_stack:
-                    m = residual(m, self.msa_att_col(m, mask=msa_mask, chunk_size=chunk_size))
+                    m = residual(
+                        m, self.msa_att_col(m, mask=msa_mask, chunk_size=chunk_size),
+                        self.training
+                    )
                 else:
                     m = bias_dropout_residual(
                         self.msa_att_col,
@@ -165,28 +170,32 @@
                         self.msa_dropout,
                         self.training,
                     )
-                m = residual(m, self.msa_transition(m, chunk_size=chunk_size))
-                if self.outer_product_mean_pos == 'middle' or self.outer_product_mean_pos == 'end':
-                    outer = self.outer_product_mean(m, mask=msa_mask, chunk_size=chunk_size)
+                m = residual(
+                    m, self.msa_transition(m, chunk_size=chunk_size),
+                    self.training,
+                )
+                outer = self.outer_product_mean(m, mask=msa_mask, chunk_size=chunk_size)
 
             if scg.get_bp_rank_in_group() == 1:
 
-                z = bias_gated_dropout_residual(
+                z = tri_mul_residual(
                     self.tri_mul_out,
                     z,
-                    self.tri_mul_out(z, mask=pair_mask),
+                    self.tri_mul_out(z, mask=pair_mask, block_size=block_size),
                     self.row_dropout_share_dim,
                     self.pair_dropout,
                     self.training,
-                )
-
-                z = bias_gated_dropout_residual(
+                    block_size=block_size,
+                )
+
+                z = tri_mul_residual(
                     self.tri_mul_in,
                     z,
-                    self.tri_mul_in(z, mask=pair_mask),
+                    self.tri_mul_in(z, mask=pair_mask, block_size=block_size),
                     self.row_dropout_share_dim,
                     self.pair_dropout,
                     self.training,
+                    block_size=block_size,
                 )
 
                 z = bias_dropout_residual(
@@ -206,43 +215,24 @@
                     self.pair_dropout,
                     self.training,
                 )
-                z = residual(z, self.pair_transition(z, chunk_size=chunk_size))
+                z = residual(
+                    z, self.pair_transition(z, chunk_size=chunk_size),
+                    self.training,
+                )
                 outer = torch.zeros_like(z)
                 outer.requires_grad = z.requires_grad
-                # m = m.clone()
-
-            m, z = bp.sync_evoformer_results(outer, m, z)
+
+            # Note(GuoxiaWang): z = residual(z, outer) in sync_evoformer_results
+            m, z = bp.sync_evoformer_results(outer, m, z, self.training)
             z = z.clone()
             m = m.clone()
 
-=======
-        if self.outer_product_mean_first:
-            z = residual(
-                z, self.outer_product_mean(m, mask=msa_mask, chunk_size=chunk_size),
-                self.training
-            )
-
-        m = bias_dropout_residual(
-            self.msa_att_row,
-            m,
-            self.msa_att_row(
-                m, z=z, attn_mask=msa_row_attn_mask, chunk_size=chunk_size
-            ),
-            self.row_dropout_share_dim,
-            self.msa_dropout,
-            self.training,
-        )
-        if self._is_extra_msa_stack:
-            m = residual(
-                m, self.msa_att_col(m, mask=msa_mask, chunk_size=chunk_size),
-                self.training
-            )
->>>>>>> aaa01d9e
         else:
 
             if self.outer_product_mean_pos == 'first':
                 z = residual(
-                    z, self.outer_product_mean(m, mask=msa_mask, chunk_size=chunk_size)
+                    z, self.outer_product_mean(m, mask=msa_mask, chunk_size=chunk_size),
+                    self.training
                 )
 
             m = bias_dropout_residual(
@@ -255,9 +245,11 @@
                 self.msa_dropout,
                 self.training,
             )
-<<<<<<< HEAD
             if self._is_extra_msa_stack:
-                m = residual(m, self.msa_att_col(m, mask=msa_mask, chunk_size=chunk_size))
+                m = residual(
+                    m, self.msa_att_col(m, mask=msa_mask, chunk_size=chunk_size),
+                    self.training
+                )
             else:
                 m = bias_dropout_residual(
                     self.msa_att_col,
@@ -267,29 +259,34 @@
                     self.msa_dropout,
                     self.training,
                 )
-            m = residual(m, self.msa_transition(m, chunk_size=chunk_size))
+            m = residual(
+                m, self.msa_transition(m, chunk_size=chunk_size),
+                self.training
+            )
             if self.outer_product_mean_pos == 'middle' or self.outer_product_mean_pos == 'end':
                 outer = self.outer_product_mean(m, mask=msa_mask, chunk_size=chunk_size)
 
             if self.outer_product_mean_pos == 'middle':
-                z = residual(z, outer)
-
-            z = bias_gated_dropout_residual(
+                z = residual(z, outer, self.training)
+
+            z = tri_mul_residual(
                 self.tri_mul_out,
                 z,
-                self.tri_mul_out(z, mask=pair_mask),
+                self.tri_mul_out(z, mask=pair_mask, block_size=block_size),
                 self.row_dropout_share_dim,
                 self.pair_dropout,
                 self.training,
-            )
-
-            z = bias_gated_dropout_residual(
+                block_size=block_size,
+            )
+
+            z = tri_mul_residual(
                 self.tri_mul_in,
                 z,
-                self.tri_mul_in(z, mask=pair_mask),
+                self.tri_mul_in(z, mask=pair_mask, block_size=block_size),
                 self.row_dropout_share_dim,
                 self.pair_dropout,
                 self.training,
+                block_size=block_size,
             )
 
             z = bias_dropout_residual(
@@ -300,37 +297,6 @@
                 self.pair_dropout,
                 self.training,
             )
-=======
-        m = residual(
-            m, self.msa_transition(m, chunk_size=chunk_size),
-            self.training
-        )
-        if not self.outer_product_mean_first:
-            z = residual(
-                z, self.outer_product_mean(m, mask=msa_mask, chunk_size=chunk_size),
-                self.training
-            )
-
-        z = tri_mul_residual(
-            self.tri_mul_out,
-            z,
-            self.tri_mul_out(z, mask=pair_mask, block_size=block_size),
-            self.row_dropout_share_dim,
-            self.pair_dropout,
-            self.training,
-            block_size=block_size,
-        )
-
-        z = tri_mul_residual(
-            self.tri_mul_in,
-            z,
-            self.tri_mul_in(z, mask=pair_mask, block_size=block_size),
-            self.row_dropout_share_dim,
-            self.pair_dropout,
-            self.training,
-            block_size=block_size,
-        )
->>>>>>> aaa01d9e
 
             z = bias_dropout_residual(
                 self.tri_att_end,
@@ -340,26 +306,15 @@
                 self.pair_dropout,
                 self.training,
             )
-            z = residual(z, self.pair_transition(z, chunk_size=chunk_size))
-
-<<<<<<< HEAD
+
+            z = residual(
+                z, self.pair_transition(z, chunk_size=chunk_size),
+                self.training
+            )
+
             if self.outer_product_mean_pos == 'end':
                 z = residual(z, outer)
-        # print(f'rank: {dist.get_rank()}, size: {m.size()}, is_extra_msa_stack: {self._is_extra_msa_stack}')
-=======
-        z = bias_dropout_residual(
-            self.tri_att_end,
-            z,
-            self.tri_att_end(z, attn_mask=tri_end_attn_mask, chunk_size=chunk_size),
-            self.col_dropout_share_dim,
-            self.pair_dropout,
-            self.training,
-        )
-        z = residual(
-            z, self.pair_transition(z, chunk_size=chunk_size),
-            self.training
-        )
->>>>>>> aaa01d9e
+
         return m, z
 
 
