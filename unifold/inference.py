--- conflicted
+++ resolved
@@ -164,10 +164,7 @@
         if args.save_raw_output:
             with gzip.open(os.path.join(output_dir, cur_save_name + '_outputs.pkl.gz'), 'wb') as f:
                 pickle.dump(out, f)
-<<<<<<< HEAD
-=======
         del out
->>>>>>> 4804c72d
 
     print("plddts", plddts)
     score_name = f"{args.model_name}_{cur_param_path_postfix}_{args.data_random_seed}_{args.times}{name_postfix}"
